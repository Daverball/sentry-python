--- conflicted
+++ resolved
@@ -2,8 +2,7 @@
 DJANGO_SETTINGS_MODULE = tests.integrations.django.myapp.settings
 addopts = --tb=short
 markers =
-<<<<<<< HEAD
-    tests_internal_exceptions
+    tests_internal_exceptions: Handle internal exceptions just as the SDK does, to test it. (Otherwise internal exceptions are recorded and reraised.)
     only: A temporary marker, to make pytest only run the tests with the mark, similar to jest's `it.only`. To use, run `pytest -v -m only`.
 
 [pytest-watch]
@@ -11,8 +10,4 @@
 ; pdb = True
 
 verbose = True
-nobeep = True
-=======
-    tests_internal_exceptions: Handle internal exceptions just as the SDK does, to test it. (Otherwise internal exceptions are recorded and reraised.)
-    only: A temporary marker, to make pytest only run the tests with the mark, similar to jest's `it.only`. To use, run `pytest -v -m only`.
->>>>>>> 377f71aa
+nobeep = True